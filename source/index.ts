<<<<<<< HEAD
/* eslint-disable @typescript-eslint/naming-convention, @typescript-eslint/no-unsafe-return, @typescript-eslint/no-redundant-type-constituents */
=======
/* eslint-disable @typescript-eslint/naming-convention, @typescript-eslint/no-unsafe-return */
import {isDeepStrictEqual} from 'node:util';
>>>>>>> ff1cc63a
import process from 'node:process';
import fs from 'node:fs';
import path from 'node:path';
import assert from 'node:assert';
import {getProperty, hasProperty, setProperty, deleteProperty} from 'dot-prop';
import envPaths from 'env-paths';
import {writeFileSync as atomicWriteFileSync} from 'atomically';
import AjvModule, {type ValidateFunction as AjvValidateFunction} from 'ajv';
import ajvFormatsModule from 'ajv-formats';
import debounceFn from 'debounce-fn';
import semver from 'semver';
import {type JSONSchema} from 'json-schema-typed';
import {
	concatUint8Arrays,
	stringToUint8Array,
	uint8ArrayToString,
} from 'uint8array-extras';
import {
	type Deserialize,
	type Migrations,
	type OnDidChangeCallback,
	type Options,
	type Serialize,
	type Clone,
	type Unsubscribe,
	type OnDidAnyChangeCallback,
	type BeforeEachMigrationCallback,
} from './types.js';

// FIXME: https://github.com/ajv-validator/ajv/issues/2047
const Ajv = AjvModule.default;
const ajvFormats = ajvFormatsModule.default;

const createPlainObject = <T = Record<string, unknown>>(): T => Object.create(null);

const isExist = <T = unknown>(data: T): boolean => data !== undefined && data !== null;

const checkValueType = (key: string, value: unknown): void => {
	const nonJsonTypes = new Set([
		'undefined',
		'symbol',
		'function',
	]);

	const type = typeof value;

	if (nonJsonTypes.has(type)) {
		throw new TypeError(`Setting a value of type \`${type}\` for key \`${key}\` is not allowed as it's not supported by JSON`);
	}
};

const INTERNAL_KEY = '__internal__';
const MIGRATION_KEY = `${INTERNAL_KEY}.migrations.version`;

export default class Conf<T extends Record<string, any> = Record<string, unknown>> implements Iterable<[keyof T, T[keyof T]]> {
	readonly path: string;
	readonly events: EventTarget;
	readonly #validator?: AjvValidateFunction;
<<<<<<< HEAD
=======
	readonly #encryptionKey?: string | Uint8Array | NodeJS.TypedArray | DataView;
>>>>>>> ff1cc63a
	readonly #options: Readonly<Partial<Options<T>>>;
	readonly #defaultValues: Partial<T> = {};

	#writeTimer?: NodeJS.Timeout;
	#cache: T = null as unknown as T;
	#firstWrite = true;

	constructor(partialOptions: Readonly<Partial<Options<T>>> = {}) {
		const options: Partial<Options<T>> = {
			configName: 'config',
			fileExtension: 'json',
			projectSuffix: 'nodejs',
			clearInvalidConfig: false,
			accessPropertiesByDotNotation: true,
			configFileMode: 0o666,
			writeTimeout: 0,
			...partialOptions,
		};

		if (!options.cwd) {
			if (!options.projectName) {
				throw new Error('Please specify the `projectName` option.');
			}

			options.cwd = envPaths(options.projectName, {suffix: options.projectSuffix}).config;
		}

		this.#options = options;

		if (options.schema) {
			if (typeof options.schema !== 'object') {
				throw new TypeError('The `schema` option must be an object.');
			}

			const ajv = new Ajv({
				allErrors: true,
				useDefaults: true,
			});

			ajvFormats(ajv);

			const schema: JSONSchema = {
				type: 'object',
				properties: options.schema,
			};

			this.#validator = ajv.compile(schema);

			for (const [key, value] of Object.entries(options.schema) as any) { // TODO: Remove the `as any`.
				if (value?.default !== undefined) {
					this.#defaultValues[key as keyof T] = value.default; // eslint-disable-line @typescript-eslint/no-unsafe-assignment
				}
			}
		}

		if (options.defaults) {
			this.#defaultValues = {
				...this.#defaultValues,
				...options.defaults,
			};
		}

		if (options.serialize) {
			this._serialize = options.serialize;
		}

		if (options.deserialize) {
			this._deserialize = options.deserialize;
		}

<<<<<<< HEAD
		this.events = new EventEmitter();
=======
		this.events = new EventTarget();
		this.#encryptionKey = options.encryptionKey;
>>>>>>> ff1cc63a

		const fileExtension = options.fileExtension ? `.${options.fileExtension}` : '';
		this.path = path.resolve(options.cwd, `${options.configName ?? 'config'}${fileExtension}`);

		const fileStore = this.store;
		const store = Object.assign(createPlainObject(), options.defaults, fileStore);

		this._validate(store);

		try {
			assert.deepEqual(fileStore, store);
		} catch {
			this.store = store;
		}

		if (options.watch) {
			this._watch();
		}

		if (options.migrations) {
			if (!options.projectVersion) {
				throw new Error('Please specify the `projectVersion` option.');
			}

			this._migrate(options.migrations, options.projectVersion, options.beforeEachMigration);
		}
	}

	/**
	Get an item.

	@param key - The key of the item to get.
	@param defaultValue - The default value if the item does not exist.
	*/
	get<Key extends keyof T>(key: Key): T[Key];
	get<Key extends keyof T>(key: Key, defaultValue: Required<T>[Key]): Required<T>[Key];
	// This overload is used for dot-notation access.
	// We exclude `keyof T` as an incorrect type for the default value should not fall through to this overload.
	get<Key extends string, Value = unknown>(key: Exclude<Key, keyof T>, defaultValue?: Value): Value;
	get(key: string, defaultValue?: unknown): unknown {
		if (this.#options.accessPropertiesByDotNotation) {
			return this._get(key, defaultValue);
		}

		const {store} = this;
		return key in store ? store[key] : defaultValue;
	}

	/**
	Set an item or multiple items at once.

	@param {key|object} - You can use [dot-notation](https://github.com/sindresorhus/dot-prop) in a key to access nested properties. Or a hashmap of items to set at once.
	@param value - Must be JSON serializable. Trying to set the type `undefined`, `function`, or `symbol` will result in a `TypeError`.
	*/
	set<Key extends keyof T>(key: Key, value?: T[Key]): void;
	set(key: string, value: unknown): void;
	set(object: Partial<T>): void;
	set<Key extends keyof T>(key: Partial<T> | Key | string, value?: T[Key] | unknown): void {
		if (typeof key !== 'string' && typeof key !== 'object') {
			throw new TypeError(`Expected \`key\` to be of type \`string\` or \`object\`, got ${typeof key}`);
		}

		if (typeof key !== 'object' && value === undefined) {
			throw new TypeError('Use `delete()` to clear values');
		}

		if (this._containsReservedKey(key)) {
			throw new TypeError(`Please don't use the ${INTERNAL_KEY} key, as it's used to manage this module internal operations.`);
		}

		const {store} = this;

		const set = (key: string, value?: T[Key] | T | unknown): void => {
			checkValueType(key, value);
			if (this.#options.accessPropertiesByDotNotation) {
				setProperty(store, key, value);
			} else {
				store[key as Key] = value as T[Key];
			}
		};

		if (typeof key === 'object') {
			const object = key;
			for (const [key, value] of Object.entries(object)) {
				set(key, value);
			}
		} else {
			set(key, value);
		}

		this.store = store;
	}

	/**
	Append value into the array.

	@param {key} - You can use [dot-notation](https://github.com/sindresorhus/dot-prop) in a key to access nested properties.
	@param value - Must be JSON serializable. Trying to set the type `undefined`, `function`, or `symbol` will result in a `TypeError`.
	*/
	append<Key extends keyof T>(key: Key, newItem?: Array<T[Key]>): void;
	append(key: string, newItem: unknown): void;
	append<Key extends keyof T>(key: Partial<T> | Key | string, newItem?: Array<T[Key]> | unknown): void {
		if (typeof key !== 'string' && typeof key !== 'object') {
			throw new TypeError(`Expected \`key\` to be of type \`string\` or \`object\`, got ${typeof key}`);
		}

		if (this._containsReservedKey(key)) {
			throw new TypeError(`Please don't use the ${INTERNAL_KEY} key, as it's used to manage this module internal operations.`);
		}

		const currentItems = this.has(key as string) ? this.get(key as string) : [];

		if (!Array.isArray(currentItems)) {
			throw new TypeError(`Expected target to be instance of \`Array\` but got \`${typeof currentItems}\``);
		}

		// Not using .push on purpose not to mutate old array directly. It could mess with events
		this.set(key as string, [...currentItems, newItem]);
	}

	/**
	Check if an item exists.

	@param key - The key of the item to check.
	*/
	has<Key extends keyof T>(key: Key | string): boolean {
		if (this.#options.accessPropertiesByDotNotation) {
			return hasProperty(this.store, key as string);
		}

		return (key as string) in this.store;
	}

	/**
	Toggle a boolean item.

	@param key - The key of the item to toggle.
	@returns the new value after successful toggle
	*/
	toggle<Key extends keyof T>(key: Key | string): boolean {
		const currentValue = this.has(key) ? this.get(key) : false;

		if (typeof currentValue !== 'boolean') {
			throw new TypeError(`Expected type to be of type \`boolean\` or empty, got ${typeof currentValue}`);
		}

		const newValue = !currentValue;

		this.set(key as string, newValue);

		return newValue;
	}

	/**
	Calls supplied mutation on the item and replaces it with its result.

	@param key - The key of the item to mutate.
	@param mutation - Function which returns new derived value
	@returns new value
	*/
	mutate<Key extends keyof T>(key: Key | string, mutation: (currentValue: T[Key]) => T[Key]): T[Key] {
		if (typeof mutation !== 'function') {
			throw new TypeError(`Expected type of mutation to be of type \`function\`, is ${typeof mutation}`);
		}

		this.set(key, mutation(this.get(key) as T[Key]));

		return this.get<Key>(key as Key);
	}

	/**
	Merges the current data with new and returns its result.

	@param key - The key of the item to mutate.
	@param dataUpdates - Objects contining partial data to override with
	@returns new value
	*/
	merge<Key extends keyof T>(key: Key | string, dataUpdates: Partial<T[Key]>): T[Key] {
		return this.mutate(key, oldData => ({
			...oldData,
			...dataUpdates,
		}));
	}

	/**
	Reset items to their default values, as defined by the `defaults` or `schema` option.

	@see `clear()` to reset all items.

	@param keys - The keys of the items to reset.
	*/
	reset<Key extends keyof T>(...keys: Key[]): void {
		for (const key of keys) {
			if (isExist(this.#defaultValues[key])) {
				this.set(key, this.#defaultValues[key]);
			}
		}
	}

	/**
	Delete an item.

	@param key - The key of the item to delete.
	*/
	delete<Key extends keyof T>(key: Key): void;
	delete(key: string): void {
		const {store} = this;

		if (this.#options.accessPropertiesByDotNotation) {
			deleteProperty(store, key);
		} else {
			// eslint-disable-next-line @typescript-eslint/no-dynamic-delete
			delete store[key];
		}

		this.store = store;
	}

	/**
	Delete all items.

	This resets known items to their default values, if defined by the `defaults` or `schema` option.
	*/
	clear(): void {
		this.store = createPlainObject();

		for (const key of Object.keys(this.#defaultValues)) {
			this.reset(key);
		}
	}

	/**
	Watches the given `key`, calling `callback` on any changes.

	@param key - The key wo watch.
	@param callback - A callback function that is called on any changes. When a `key` is first set `oldValue` will be `undefined`, and when a key is deleted `newValue` will be `undefined`.
	@returns A function, that when called, will unsubscribe.
	*/
	onDidChange<Key extends keyof T>(
		key: Key,
		callback: OnDidChangeCallback<T[Key]>,
	): Unsubscribe {
		if (typeof key !== 'string') {
			throw new TypeError(`Expected \`key\` to be of type \`string\`, got ${typeof key}`);
		}

		if (typeof callback !== 'function') {
			throw new TypeError(`Expected \`callback\` to be of type \`function\`, got ${typeof callback}`);
		}

		return this._handleChange(() => this.get(key) as T[Key], callback);
	}

	/**
	Watches the whole config object, calling `callback` on any changes.

	@param callback - A callback function that is called on any changes. When a `key` is first set `oldValue` will be `undefined`, and when a key is deleted `newValue` will be `undefined`.
	@returns A function, that when called, will unsubscribe.
	*/
	onDidAnyChange(
		callback: OnDidAnyChangeCallback<T>,
	): Unsubscribe {
		if (typeof callback !== 'function') {
			throw new TypeError(`Expected \`callback\` to be of type \`function\`, got ${typeof callback}`);
		}

		return this._handleChange(() => this.store, callback);
	}

	get size(): number {
		return Object.keys(this.store).length;
	}

	get store(): T {
		if (!this.#cache) {
			this.#cache = this._read();
		}

		return this._clone(this.#cache);
	}

	set store(value: T) {
		this._validate(value);
		this._write(value);

		this.events.emit('change');
	}

	* [Symbol.iterator](): IterableIterator<[keyof T, T[keyof T]]> {
		for (const [key, value] of Object.entries(this.store)) {
			yield [key, value];
		}
	}

	private _read(): T {
		try {
			const data = fs.readFileSync(this.path);
			const dataString = this._decryptData(data);
			const deserializedData = this._deserialize(dataString);
			this._validate(deserializedData);
			return Object.assign(createPlainObject(), deserializedData);
		} catch (error: unknown) {
			if ((error as any)?.code === 'ENOENT') {
				this._ensureDirectory();
				return createPlainObject();
			}

			if (this.#options.clearInvalidConfig && (error as Error).name === 'SyntaxError') {
				return createPlainObject();
			}

			throw error;
		}
	}

<<<<<<< HEAD
	private _encryptData(data: string): Buffer {
		if (!this.#options.encryption) {
			return Buffer.from(data);
=======
	set store(value: T) {
		this._ensureDirectory();

		this._validate(value);
		this._write(value);

		this.events.dispatchEvent(new Event('change'));
	}

	* [Symbol.iterator](): IterableIterator<[keyof T, T[keyof T]]> {
		for (const [key, value] of Object.entries(this.store)) {
			yield [key, value];
>>>>>>> ff1cc63a
		}

		return this.#options.encryption.encrypt(data)
	}

<<<<<<< HEAD
	private _decryptData(data: Buffer): string {
		if (!this.#options.encryption) {
			return data.toString();
		}

		return this.#options.encryption.decrypt(data);
=======
	private _encryptData(data: string | Uint8Array): string {
		if (!this.#encryptionKey) {
			return typeof data === 'string' ? data : uint8ArrayToString(data);
		}

		// Check if an initialization vector has been used to encrypt the data.
		try {
			const initializationVector = data.slice(0, 16);
			const password = crypto.pbkdf2Sync(this.#encryptionKey, initializationVector.toString(), 10_000, 32, 'sha512');
			const decipher = crypto.createDecipheriv(encryptionAlgorithm, password, initializationVector);
			const slice = data.slice(17);
			const dataUpdate = typeof slice === 'string' ? stringToUint8Array(slice) : slice;
			return uint8ArrayToString(concatUint8Arrays([decipher.update(dataUpdate), decipher.final()]));
		} catch {}

		return data.toString();
>>>>>>> ff1cc63a
	}

	private _handleChange<Key extends keyof T>(
		getter: () => T | undefined,
		callback: OnDidAnyChangeCallback<T[Key]>
	): Unsubscribe;

	private _handleChange<Key extends keyof T>(
		getter: () => T[Key] | undefined,
		callback: OnDidChangeCallback<T[Key]>
	): Unsubscribe;

	private _handleChange<Key extends keyof T>(
		getter: () => T | T[Key] | undefined,
		callback: OnDidAnyChangeCallback<T | T[Key]> | OnDidChangeCallback<T | T[Key]>,
	): Unsubscribe {
		let currentValue = getter();

		const onChange = (): void => {
			const oldValue = currentValue;
			const newValue = getter();

			if (newValue === oldValue) {
				return;
			}

			currentValue = newValue;
			callback.call(this, newValue, oldValue);
		};

		this.events.addEventListener('change', onChange);

		return () => {
			this.events.removeEventListener('change', onChange);
		};
	}

	private readonly _deserialize: Deserialize<T> = value => JSON.parse(value);

	private readonly _serialize: Serialize<T> = value => JSON.stringify(value);

	private readonly _clone: Clone<T> = value => {
		if (typeof value === 'object') {
			return this._deserialize(this._serialize(value));
		}

		return value;
	};

	private _validate(data: T | unknown): void {
		if (!this.#validator) {
			return;
		}

		const valid = this.#validator(data);
		if (valid || !this.#validator.errors) {
			return;
		}

		const errors = this.#validator.errors
			.map(({instancePath, message = ''}) => `\`${instancePath.slice(1)}\` ${message}`);

		throw new Error('Config schema violation: ' + errors.join('; '));
	}

	private _ensureDirectory(): void {
		// Ensure the directory exists as it could have been deleted in the meantime.
		fs.mkdirSync(path.dirname(this.path), {recursive: true});
	}

	private _write(value: T): void {
<<<<<<< HEAD
		this._cancelWrite();

		// Pass thru JSON to ensure deep clone
		this.#cache = value;

		if (this.#firstWrite || !this.#options.writeTimeout) {
			this._forceWrite();
			this.#firstWrite = false;
		} else {
			this.#writeTimer = setTimeout(() => {
				this._forceWrite();
				// This.#writeTimer = null;
			}, this.#options?.writeTimeout);
		}
	}

	private _cancelWrite() {
		if (this.#writeTimer) {
			clearTimeout(this.#writeTimer);
			// This.#writeTimer = null;
		}
	}

	private _forceWrite(): void {
		this._cancelWrite();

		this._ensureDirectory();

		let data: string | Buffer = this._serialize(this.#cache);

		if (this.#options.encryption) {
			data = this._encryptData(data)
=======
		let data: string | Uint8Array = this._serialize(value);

		if (this.#encryptionKey) {
			const initializationVector = crypto.randomBytes(16);
			const password = crypto.pbkdf2Sync(this.#encryptionKey, initializationVector.toString(), 10_000, 32, 'sha512');
			const cipher = crypto.createCipheriv(encryptionAlgorithm, password, initializationVector);
			data = concatUint8Arrays([initializationVector, stringToUint8Array(':'), cipher.update(stringToUint8Array(data)), cipher.final()]);
>>>>>>> ff1cc63a
		}

		// Temporary workaround for Conf being packaged in a Ubuntu Snap app.
		// See https://github.com/sindresorhus/conf/pull/82
		if (process.env.SNAP) {
			fs.writeFileSync(this.path, data, {mode: this.#options.configFileMode});
		} else {
			try {
				atomicWriteFileSync(this.path, data, {mode: this.#options.configFileMode});
			} catch (error: unknown) {
				// Fix for https://github.com/sindresorhus/electron-store/issues/106
				// Sometimes on Windows, we will get an EXDEV error when atomic writing
				// (even though to the same directory), so we fall back to non atomic write
				if ((error as any)?.code === 'EXDEV') {
					fs.writeFileSync(this.path, data, {mode: this.#options.configFileMode});
					return;
				}

				throw error;
			}
		}
	}

	private _watch(): void {
		this._ensureDirectory();

		if (!fs.existsSync(this.path)) {
			this._write(createPlainObject<T>());
		}

		if (process.platform === 'win32') {
			fs.watch(this.path, {persistent: false}, debounceFn(() => {
			// On Linux and Windows, writing to the config file emits a `rename` event, so we skip checking the event type.
<<<<<<< HEAD
				this.#cache = this._read();
				this.events.emit('change');
			}, {wait: 100}));
		} else {
			fs.watchFile(this.path, {persistent: false}, debounceFn(() => {
				this.#cache = this._read();
				this.events.emit('change');
=======
				this.events.dispatchEvent(new Event('change'));
			}, {wait: 100}));
		} else {
			fs.watchFile(this.path, {persistent: false}, debounceFn(() => {
				this.events.dispatchEvent(new Event('change'));
>>>>>>> ff1cc63a
			}, {wait: 5000}));
		}
	}

	private _migrate(migrations: Migrations<T>, versionToMigrate: string, beforeEachMigration?: BeforeEachMigrationCallback<T>): void {
		let previousMigratedVersion = this._get(MIGRATION_KEY, '0.0.0');

		const newerVersions = Object.keys(migrations)
			.filter(candidateVersion => this._shouldPerformMigration(candidateVersion, previousMigratedVersion, versionToMigrate));

		let storeBackup = this._clone(this.store);

		for (const version of newerVersions) {
			try {
				if (beforeEachMigration) {
					beforeEachMigration(this, {
						fromVersion: previousMigratedVersion,
						toVersion: version,
						finalVersion: versionToMigrate,
						versions: newerVersions,
					});
				}

				const migration = migrations[version];
				migration?.(this);

				this._set(MIGRATION_KEY, version);

				previousMigratedVersion = version;
				storeBackup = this._clone(this.store);
			} catch (error: unknown) {
				this.store = storeBackup;

				throw new Error(
					`Something went wrong during the migration! Changes applied to the store until this failed migration will be restored. ${error as string}`,
				);
			}
		}

		if (this._isVersionInRangeFormat(previousMigratedVersion) || !semver.eq(previousMigratedVersion, versionToMigrate)) {
			this._set(MIGRATION_KEY, versionToMigrate);
		}
	}

	private _containsReservedKey(key: string | Partial<T>): boolean {
		if (typeof key === 'object') {
			const firsKey = Object.keys(key)[0];

			if (firsKey === INTERNAL_KEY) {
				return true;
			}
		}

		if (typeof key !== 'string') {
			return false;
		}

		if (this.#options.accessPropertiesByDotNotation) {
			if (key.startsWith(`${INTERNAL_KEY}.`)) {
				return true;
			}

			return false;
		}

		return false;
	}

	private _isVersionInRangeFormat(version: string): boolean {
		return semver.clean(version) === null;
	}

	private _shouldPerformMigration(candidateVersion: string, previousMigratedVersion: string, versionToMigrate: string): boolean {
		if (this._isVersionInRangeFormat(candidateVersion)) {
			if (previousMigratedVersion !== '0.0.0' && semver.satisfies(previousMigratedVersion, candidateVersion)) {
				return false;
			}

			return semver.satisfies(versionToMigrate, candidateVersion);
		}

		if (semver.lte(candidateVersion, previousMigratedVersion)) {
			return false;
		}

		if (semver.gt(candidateVersion, versionToMigrate)) {
			return false;
		}

		return true;
	}

	private _get<Key extends keyof T>(key: Key): T[Key] | undefined;
	private _get<Key extends keyof T, Default = unknown>(key: Key, defaultValue: Default): T[Key] | Default;
	private _get<Key extends keyof T, Default = unknown>(key: Key | string, defaultValue?: Default): Default | undefined {
		return getProperty(this.store, key as string, defaultValue as T[Key]);
	}

	private _set(key: string, value: unknown): void {
		const {store} = this;
		setProperty(store, key, value);

		this.store = store;
	}
}

export type {Options, Schema} from './types.js';<|MERGE_RESOLUTION|>--- conflicted
+++ resolved
@@ -1,10 +1,6 @@
-<<<<<<< HEAD
-/* eslint-disable @typescript-eslint/naming-convention, @typescript-eslint/no-unsafe-return, @typescript-eslint/no-redundant-type-constituents */
-=======
 /* eslint-disable @typescript-eslint/naming-convention, @typescript-eslint/no-unsafe-return */
-import {isDeepStrictEqual} from 'node:util';
->>>>>>> ff1cc63a
 import process from 'node:process';
+import {Buffer} from 'node:buffer';
 import fs from 'node:fs';
 import path from 'node:path';
 import assert from 'node:assert';
@@ -17,11 +13,6 @@
 import semver from 'semver';
 import {type JSONSchema} from 'json-schema-typed';
 import {
-	concatUint8Arrays,
-	stringToUint8Array,
-	uint8ArrayToString,
-} from 'uint8array-extras';
-import {
 	type Deserialize,
 	type Migrations,
 	type OnDidChangeCallback,
@@ -62,10 +53,6 @@
 	readonly path: string;
 	readonly events: EventTarget;
 	readonly #validator?: AjvValidateFunction;
-<<<<<<< HEAD
-=======
-	readonly #encryptionKey?: string | Uint8Array | NodeJS.TypedArray | DataView;
->>>>>>> ff1cc63a
 	readonly #options: Readonly<Partial<Options<T>>>;
 	readonly #defaultValues: Partial<T> = {};
 
@@ -136,12 +123,7 @@
 			this._deserialize = options.deserialize;
 		}
 
-<<<<<<< HEAD
-		this.events = new EventEmitter();
-=======
 		this.events = new EventTarget();
-		this.#encryptionKey = options.encryptionKey;
->>>>>>> ff1cc63a
 
 		const fileExtension = options.fileExtension ? `.${options.fileExtension}` : '';
 		this.path = path.resolve(options.cwd, `${options.configName ?? 'config'}${fileExtension}`);
@@ -427,7 +409,7 @@
 		this._validate(value);
 		this._write(value);
 
-		this.events.emit('change');
+		this.events.dispatchEvent(new Event('change'));
 	}
 
 	* [Symbol.iterator](): IterableIterator<[keyof T, T[keyof T]]> {
@@ -457,54 +439,20 @@
 		}
 	}
 
-<<<<<<< HEAD
 	private _encryptData(data: string): Buffer {
 		if (!this.#options.encryption) {
 			return Buffer.from(data);
-=======
-	set store(value: T) {
-		this._ensureDirectory();
-
-		this._validate(value);
-		this._write(value);
-
-		this.events.dispatchEvent(new Event('change'));
-	}
-
-	* [Symbol.iterator](): IterableIterator<[keyof T, T[keyof T]]> {
-		for (const [key, value] of Object.entries(this.store)) {
-			yield [key, value];
->>>>>>> ff1cc63a
-		}
-
-		return this.#options.encryption.encrypt(data)
-	}
-
-<<<<<<< HEAD
+		}
+
+		return this.#options.encryption.encrypt(data);
+	}
+
 	private _decryptData(data: Buffer): string {
 		if (!this.#options.encryption) {
 			return data.toString();
 		}
 
 		return this.#options.encryption.decrypt(data);
-=======
-	private _encryptData(data: string | Uint8Array): string {
-		if (!this.#encryptionKey) {
-			return typeof data === 'string' ? data : uint8ArrayToString(data);
-		}
-
-		// Check if an initialization vector has been used to encrypt the data.
-		try {
-			const initializationVector = data.slice(0, 16);
-			const password = crypto.pbkdf2Sync(this.#encryptionKey, initializationVector.toString(), 10_000, 32, 'sha512');
-			const decipher = crypto.createDecipheriv(encryptionAlgorithm, password, initializationVector);
-			const slice = data.slice(17);
-			const dataUpdate = typeof slice === 'string' ? stringToUint8Array(slice) : slice;
-			return uint8ArrayToString(concatUint8Arrays([decipher.update(dataUpdate), decipher.final()]));
-		} catch {}
-
-		return data.toString();
->>>>>>> ff1cc63a
 	}
 
 	private _handleChange<Key extends keyof T>(
@@ -576,7 +524,6 @@
 	}
 
 	private _write(value: T): void {
-<<<<<<< HEAD
 		this._cancelWrite();
 
 		// Pass thru JSON to ensure deep clone
@@ -608,16 +555,7 @@
 		let data: string | Buffer = this._serialize(this.#cache);
 
 		if (this.#options.encryption) {
-			data = this._encryptData(data)
-=======
-		let data: string | Uint8Array = this._serialize(value);
-
-		if (this.#encryptionKey) {
-			const initializationVector = crypto.randomBytes(16);
-			const password = crypto.pbkdf2Sync(this.#encryptionKey, initializationVector.toString(), 10_000, 32, 'sha512');
-			const cipher = crypto.createCipheriv(encryptionAlgorithm, password, initializationVector);
-			data = concatUint8Arrays([initializationVector, stringToUint8Array(':'), cipher.update(stringToUint8Array(data)), cipher.final()]);
->>>>>>> ff1cc63a
+			data = this._encryptData(data);
 		}
 
 		// Temporary workaround for Conf being packaged in a Ubuntu Snap app.
@@ -651,21 +589,13 @@
 		if (process.platform === 'win32') {
 			fs.watch(this.path, {persistent: false}, debounceFn(() => {
 			// On Linux and Windows, writing to the config file emits a `rename` event, so we skip checking the event type.
-<<<<<<< HEAD
 				this.#cache = this._read();
-				this.events.emit('change');
+				this.events.dispatchEvent(new Event('change'));
 			}, {wait: 100}));
 		} else {
 			fs.watchFile(this.path, {persistent: false}, debounceFn(() => {
 				this.#cache = this._read();
-				this.events.emit('change');
-=======
 				this.events.dispatchEvent(new Event('change'));
-			}, {wait: 100}));
-		} else {
-			fs.watchFile(this.path, {persistent: false}, debounceFn(() => {
-				this.events.dispatchEvent(new Event('change'));
->>>>>>> ff1cc63a
 			}, {wait: 5000}));
 		}
 	}
