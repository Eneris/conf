--- conflicted
+++ resolved
@@ -1,3 +1,4 @@
+import {type Buffer} from 'node:buffer';
 import {type JSONSchema as TypedJSONSchema} from 'json-schema-typed';
 // eslint-disable unicorn/import-index
 import type Conf from './index.js';
@@ -121,23 +122,10 @@
 	*/
 	cwd?: string;
 
-<<<<<<< HEAD
 	encryption?: {
-		encrypt: (data: string) => Buffer
-		decrypt: (data: Buffer) => string
+		encrypt: (data: string) => Buffer;
+		decrypt: (data: Buffer) => string;
 	};
-=======
-	/**
-	Note that this is __not intended for security purposes__, since the encryption key would be easily found inside a plain-text Node.js app.
-
-	Its main use is for obscurity. If a user looks through the config directory and finds the config file, since it's just a JSON file, they may be tempted to modify it. By providing an encryption key, the file will be obfuscated, which should hopefully deter any users from doing so.
-
-	It also has the added bonus of ensuring the config file's integrity. If the file is changed in any way, the decryption will not work, in which case the store will just reset back to its default state.
-
-	When specified, the store will be encrypted using the [`aes-256-cbc`](https://en.wikipedia.org/wiki/Block_cipher_mode_of_operation) encryption algorithm.
-	*/
-	encryptionKey?: string | Uint8Array | NodeJS.TypedArray | DataView;
->>>>>>> ff1cc63a
 
 	/**
 	Extension of the config file.
