# conf

> Simple config handling for your app or module

All you have to care about is what to persist. This module will handle all the dull details like where and how.

**It does not support multiple processes writing to the same store.**\
I initially made this tool to let command-line tools persist some data.

*If you need this for Electron, check out [`electron-store`](https://github.com/sindresorhus/electron-store) instead.*

## Install

```sh
npm install conf
```

## Usage

```js
import Conf from 'conf';

const config = new Conf({projectName: 'foo'});

config.set('unicorn', '🦄');
console.log(config.get('unicorn'));
//=> '🦄'

// Use dot-notation to access nested properties
config.set('foo.bar', true);
console.log(config.get('foo'));
//=> {bar: true}

config.delete('unicorn');
console.log(config.get('unicorn'));
//=> undefined
```

Or [create a subclass](https://github.com/sindresorhus/electron-store/blob/main/index.js).

## API

Changes are written to disk atomically, so if the process crashes during a write, it will not corrupt the existing config.

### Conf(options?)

Returns a new instance.

### options

Type: `object`

#### defaults

Type: `object`

Default values for the config items.

**Note:** The values in `defaults` will overwrite the `default` key in the `schema` option.

#### schema

Type: `object`

[JSON Schema](https://json-schema.org) to validate your config data.

Under the hood, the JSON Schema validator [ajv](https://github.com/epoberezkin/ajv) is used to validate your config. We use [JSON Schema draft-07](https://json-schema.org/latest/json-schema-validation.html) and support all [validation keywords](https://github.com/epoberezkin/ajv/blob/master/KEYWORDS.md) and [formats](https://github.com/epoberezkin/ajv#formats).

You should define your schema as an object where each key is the name of your data's property and each value is a JSON schema used to validate that property. See more [here](https://json-schema.org/understanding-json-schema/reference/object.html#properties).

Example:

```js
import Conf from 'conf';

const schema = {
	foo: {
		type: 'number',
		maximum: 100,
		minimum: 1,
		default: 50
	},
	bar: {
		type: 'string',
		format: 'url'
	}
};

const config = new Conf({
	projectName: 'foo',
	schema
});

console.log(config.get('foo'));
//=> 50

config.set('foo', '1');
// [Error: Config schema violation: `foo` should be number]
```

**Note:** The `default` value will be overwritten by the `defaults` option if set.

#### migrations

Type: `object`

**Important: I cannot provide support for this feature. It has some known bugs. I have no plans to work on it, but pull requests are welcome.**

You can use migrations to perform operations to the store whenever a **project version** is upgraded.

The `migrations` object should consist of a key-value pair of `'version': handler`. The `version` can also be a [semver range](https://github.com/npm/node-semver#ranges).

Example:

```js
import Conf from 'conf';

const store = new Conf({
	projectName: 'foo',
	projectVersion: …,
	migrations: {
		'0.0.1': store => {
			store.set('debugPhase', true);
		},
		'1.0.0': store => {
			store.delete('debugPhase');
			store.set('phase', '1.0.0');
		},
		'1.0.2': store => {
			store.set('phase', '1.0.2');
		},
		'>=2.0.0': store => {
			store.set('phase', '>=2.0.0');
		}
	}
});
```

> Note: The version the migrations use refers to the **project version** by default. If you want to change this behavior, specify the [`projectVersion`](#projectVersion) option.

#### beforeEachMigration

Type: `Function`\
Default: `undefined`

The given callback function will be called before each migration step.

The function receives the store as the first argument and a context object as the second argument with the following properties:

- `fromVersion` - The version the migration step is being migrated from.
- `toVersion` - The version the migration step is being migrated to.
- `finalVersion` - The final version after all the migrations are applied.
- `versions` - All the versions with a migration step.

This can be useful for logging purposes, preparing migration data, etc.

Example:

```js
import Conf from 'conf';

console.log = someLogger.log;

const mainConfig = new Conf({
	projectName: 'foo1',
	beforeEachMigration: (store, context) => {
		console.log(`[main-config] migrate from ${context.fromVersion} → ${context.toVersion}`);
	},
	migrations: {
		'0.4.0': store => {
			store.set('debugPhase', true);
		},
	}
});

const secondConfig = new Conf({
	projectName: 'foo2',
	beforeEachMigration: (store, context) => {
		console.log(`[second-config] migrate from ${context.fromVersion} → ${context.toVersion}`);
	},
	migrations: {
		'1.0.1': store => {
			store.set('debugPhase', true);
		},
	}
});
```

#### configName

Type: `string`\
Default: `'config'`

Name of the config file (without extension).

Useful if you need multiple config files for your app or module. For example, different config files between two major versions.

#### projectName

Type: `string`

**Required unless you specify the `cwd` option.**

You can fetch the `name` field from package.json.

#### projectVersion

Type: `string`\

**Required if you specify the `migration` option.**

You can fetch the `version` field from package.json.

#### cwd

Type: `string`\
Default: System default [user config directory](https://github.com/sindresorhus/env-paths#pathsconfig)

**You most likely don't need this. Please don't use it unless you really have to. By default, it will pick the optimal location by adhering to system conventions. You are very likely to get this wrong and annoy users.**

Overrides `projectName`.

The only use-case I can think of is having the config located in the app directory or on some external storage.

#### encryption

<<<<<<< HEAD
Type: `object`\
=======
Type: `string | Uint8Array | TypedArray | DataView`\
>>>>>>> ff1cc63a
Default: `undefined`

Object containing methods to encrypt and decrypt data

#### fileExtension

Type: `string`\
Default: `'json'`

Extension of the config file.

You would usually not need this, but could be useful if you want to interact with a file with a custom file extension that can be associated with your app. These might be simple save/export/preference files that are intended to be shareable or saved outside of the app.

#### clearInvalidConfig

Type: `boolean`\
Default: `false`

The config is cleared if reading the config file causes a `SyntaxError`. This is a good behavior for unimportant data, as the config file is not intended to be hand-edited, so it usually means the config is corrupt and there's nothing the user can do about it anyway. However, if you let the user edit the config file directly, mistakes might happen and it could be more useful to throw an error when the config is invalid instead of clearing.

#### serialize

Type: `Function`\
Default: `value => JSON.stringify(value, null, '\t')`

Function to serialize the config object to a UTF-8 string when writing the config file.

You would usually not need this, but it could be useful if you want to use a format other than JSON.

#### deserialize

Type: `Function`\
Default: `JSON.parse`

Function to deserialize the config object from a UTF-8 string when reading the config file.

You would usually not need this, but it could be useful if you want to use a format other than JSON.

#### projectSuffix

Type: `string`\
Default: `'nodejs'`

**You most likely don't need this. Please don't use it unless you really have to.**

Suffix appended to `projectName` during config file creation to avoid name conflicts with native apps.

You can pass an empty string to remove the suffix.

For example, on macOS, the config file will be stored in the `~/Library/Preferences/foo-nodejs` directory, where `foo` is the `projectName`.

#### accessPropertiesByDotNotation

Type: `boolean`\
Default: `true`

Accessing nested properties by dot notation. For example:

```js
import Conf from 'conf';

const config = new Conf({projectName: 'foo'});

config.set({
	foo: {
		bar: {
			foobar: '🦄'
		}
	}
});

console.log(config.get('foo.bar.foobar'));
//=> '🦄'
```

Alternatively, you can set this option to `false` so the whole string would be treated as one key.

```js
import Conf from 'conf';

const config = new Conf({
	projectName: 'foo',
	accessPropertiesByDotNotation: false
});

config.set({
	`foo.bar.foobar`: '🦄'
});

console.log(config.get('foo.bar.foobar'));
//=> '🦄'
```

#### watch

type: `boolean`\
Default: `false`

Watch for any changes in the config file and call the callback for `onDidChange` or `onDidAnyChange` if set. This is useful if there are multiple processes changing the same config file.

#### configFileMode

Type: `number`\
Default: `0o666`

The [mode](https://en.wikipedia.org/wiki/File-system_permissions#Numeric_notation) that will be used for the config file.

You would usually not need this, but it could be useful if you want to restrict the permissions of the config file. Setting a permission such as `0o600` would result in a config file that can only be accessed by the user running the program.

Note that setting restrictive permissions can cause problems if different users need to read the file. A common problem is a user running your tool with and without `sudo` and then not being able to access the config the second time.

### Instance

You can use [dot-notation](https://github.com/sindresorhus/dot-prop) in a `key` to access nested properties.

The instance is [`iterable`](https://developer.mozilla.org/en/docs/Web/JavaScript/Reference/Iteration_protocols) so you can use it directly in a [`for…of`](https://developer.mozilla.org/en/docs/Web/JavaScript/Reference/Statements/for...of) loop.

#### .set(key, value)

Set an item.

The `value` must be JSON serializable. Trying to set the type `undefined`, `function`, or `symbol` will result in a TypeError.

#### .set(object)

Set multiple items at once.

#### .toggle(key)

Toggle boolean item

Type of the item must be `boolean` or be empty. Trying to toggle different type will result in TypeError.

Returns the new value after successful toggle.

#### .append(key, value)

Append the given value to the array.

Type of the item must be `array`. Trying to append into different type will result in TypeError.

#### .mutate(key, mutation)

Calls supplied mutation on the item and replaces it with its result.

#### .get(key, defaultValue?)

Get an item or `defaultValue` if the item does not exist.

#### .reset(...keys)

Reset items to their default values, as defined by the `defaults` or `schema` option.

Use `.clear()` to reset all items.

#### .has(key)

Check if an item exists.

#### .delete(key)

Delete an item.

#### .clear()

Delete all items.

This resets known items to their default values, if defined by the `defaults` or `schema` option.

#### .onDidChange(key, callback)

`callback`: `(newValue, oldValue) => {}`

Watches the given `key`, calling `callback` on any changes.

When a key is first set `oldValue` will be `undefined`, and when a key is deleted `newValue` will be `undefined`.

Returns a function which you can use to unsubscribe:

```js
const unsubscribe = conf.onDidChange(key, callback);

unsubscribe();
```

#### .onDidAnyChange(callback)

`callback`: `(newValue, oldValue) => {}`

Watches the whole config object, calling `callback` on any changes.

`oldValue` and `newValue` will be the config object before and after the change, respectively. You must compare `oldValue` to `newValue` to find out what changed.

Returns a function which you can use to unsubscribe:

```js
const unsubscribe = conf.onDidAnyChange(callback);

unsubscribe();
```

#### .size

Get the item count.

#### .store

Get all the config as an object or replace the current config with an object:

```js
conf.store = {
	hello: 'world'
};
```

#### .path

Get the path to the config file.

## FAQ

### How is this different from [`configstore`](https://github.com/yeoman/configstore)?

I'm also the author of `configstore`. While it's pretty good, I did make some mistakes early on that are hard to change at this point. This module is the result of everything I learned from making `configstore`. Mainly where the config is stored. In `configstore`, the config is stored in `~/.config` (which is mainly a Linux convention) on all systems, while `conf` stores config in the system default [user config directory](https://github.com/sindresorhus/env-paths#pathsconfig). The `~/.config` directory, it turns out, often have an incorrect permission on macOS and Windows, which has caused a lot of grief for users.

### Can I use YAML or another serialization format?

The `serialize` and `deserialize` options can be used to customize the format of the config file, as long as the representation is compatible with `utf8` encoding.

Example using YAML:

```js
import Conf from 'conf';
import yaml from 'js-yaml';

const config = new Conf({
	projectName: 'foo',
	fileExtension: 'yaml',
	serialize: yaml.safeDump,
	deserialize: yaml.safeLoad
});
```

## Related

- [electron-store](https://github.com/sindresorhus/electron-store) - Simple data persistence for your Electron app or module
- [cache-conf](https://github.com/SamVerschueren/cache-conf) - Simple cache config handling for your app or module<|MERGE_RESOLUTION|>--- conflicted
+++ resolved
@@ -224,11 +224,7 @@
 
 #### encryption
 
-<<<<<<< HEAD
 Type: `object`\
-=======
-Type: `string | Uint8Array | TypedArray | DataView`\
->>>>>>> ff1cc63a
 Default: `undefined`
 
 Object containing methods to encrypt and decrypt data
