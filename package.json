--- conflicted
+++ resolved
@@ -1,11 +1,6 @@
 {
-<<<<<<< HEAD
 	"name": "@eneris/conf",
 	"version": "12.0.1",
-=======
-	"name": "conf",
-	"version": "12.0.0",
->>>>>>> ff1cc63a
 	"description": "Simple config handling for your app or module",
 	"license": "MIT",
 	"repository": "eneris/conf",
